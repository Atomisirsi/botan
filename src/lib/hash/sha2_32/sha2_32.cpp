--- conflicted
+++ resolved
@@ -11,8 +11,6 @@
 
 namespace Botan {
 
-<<<<<<< HEAD
-=======
 std::unique_ptr<HashFunction> SHA_224::copy_state() const
    {
    return std::unique_ptr<HashFunction>(new SHA_224(*this));
@@ -44,7 +42,10 @@
    return (rotate_right(X, rot1) ^ rotate_right(X, rot2) ^ (X >> shift));
    }
 
->>>>>>> b136d4e7
+}
+
+}
+
 /*
 * SHA-256 F1 Function
 *
