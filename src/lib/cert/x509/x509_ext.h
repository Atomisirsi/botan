--- conflicted
+++ resolved
@@ -72,12 +72,9 @@
       Extensions& operator=(const Extensions&);
 
       Extensions(const Extensions&);
-<<<<<<< HEAD
+
       explicit Extensions(bool st = true) : m_throw_on_unknown_critical(st) {}
-      ~Extensions();
-=======
-      Extensions(bool st = true) : m_throw_on_unknown_critical(st) {}
->>>>>>> 6ab73e03
+
    private:
       static Certificate_Extension* get_extension(const OID&);
 
