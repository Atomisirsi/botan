/*
* Filter
* (C) 1999-2007 Jack Lloyd
*
* Distributed under the terms of the Botan license
*/

#ifndef BOTAN_FILTER_H__
#define BOTAN_FILTER_H__

#include <botan/secmem.h>
#include <vector>

namespace Botan {

/**
* This class represents general abstract filter objects.
*/
class BOTAN_DLL Filter
   {
   public:
      /**
      * @return descriptive name for this filter
      */
      virtual std::string name() const = 0;

      /**
      * Write a portion of a message to this filter.
      * @param input the input as a byte array
      * @param length the length of the byte array input
      */
      virtual void write(const byte input[], size_t length) = 0;

      /**
      * Start a new message. Must be closed by end_msg() before another
      * message can be started.
      */
      virtual void start_msg() {}

      /**
      * Notify that the current message is finished; flush buffers and
      * do end-of-message processing (if any).
      */
      virtual void end_msg() {}

      /**
      * Check whether this filter is an attachable filter.
      * @return true if this filter is attachable, false otherwise
      */
      virtual bool attachable() { return true; }

      virtual ~Filter() {}
   protected:
      /**
      * @param in some input for the filter
      * @param length the length of in
      */
      void send(const byte in[], size_t length);

      /**
      * @param in some input for the filter
      */
      void send(byte in) { send(&in, 1); }

      /**
      * @param in some input for the filter
      */
      void send(const MemoryRegion<byte>& in) { send(&in[0], in.size()); }

      /**
      * @param in some input for the filter
      */
      void send(const MemoryRegion<byte>& in, size_t length)
         {
         send(&in[0], length);
         }

      Filter();
   private:
      /**
      * Start a new message in *this and all following filters. Only for
      * internal use, not intended for use in client applications.
      */
      void new_msg();

      /**
      * End a new message in *this and all following filters. Only for
      * internal use, not intended for use in client applications.
      */
      void finish_msg();

      friend class Pipe;
      friend class Fanout_Filter;

<<<<<<< HEAD
      size_t total_ports() const;
      size_t current_port() const { return port_num; }
=======
      Filter(const Filter&) = delete;
      Filter& operator=(const Filter&) = delete;

      u32bit total_ports() const;
      u32bit current_port() const { return port_num; }
>>>>>>> 5913bf42

      /**
      * Set the active port
      * @param new_port the new value
      */
      void set_port(size_t new_port);

      size_t owns() const { return filter_owns; }

      /**
      * Attach another filter to this one
      * @param f filter to attach
      */
      void attach(Filter* f);

      /**
      * @param filters the filters to set
      * @param count number of items in filters
      */
      void set_next(Filter* filters[], size_t count);
      Filter* get_next() const;

      SecureVector<byte> write_queue;
      std::vector<Filter*> next;
      size_t port_num, filter_owns;

      // true if filter belongs to a pipe --> prohibit filter sharing!
      bool owned;
   };

/**
* This is the abstract Fanout_Filter base class.
**/
class BOTAN_DLL Fanout_Filter : public Filter
   {
   protected:
      /**
      * Increment the number of filters past us that we own
      */
      void incr_owns() { ++filter_owns; }

      void set_port(size_t n) { Filter::set_port(n); }

      void set_next(Filter* f[], size_t n) { Filter::set_next(f, n); }

      void attach(Filter* f) { Filter::attach(f); }
   };

/**
* The type of checking to be performed by decoders:
* NONE - no checks, IGNORE_WS - perform checks, but ignore
* whitespaces, FULL_CHECK - perform checks, also complain
* about white spaces.
*/
enum Decoder_Checking { NONE, IGNORE_WS, FULL_CHECK };

}

#endif<|MERGE_RESOLUTION|>--- conflicted
+++ resolved
@@ -92,16 +92,11 @@
       friend class Pipe;
       friend class Fanout_Filter;
 
-<<<<<<< HEAD
-      size_t total_ports() const;
-      size_t current_port() const { return port_num; }
-=======
       Filter(const Filter&) = delete;
       Filter& operator=(const Filter&) = delete;
 
-      u32bit total_ports() const;
-      u32bit current_port() const { return port_num; }
->>>>>>> 5913bf42
+      size_t total_ports() const;
+      size_t current_port() const { return port_num; }
 
       /**
       * Set the active port
