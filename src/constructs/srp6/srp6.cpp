/*
* SRP-6a
* (C) 2011 Jack Lloyd
*
* Distributed under the terms of the Botan license
*/

#include <botan/srp6.h>
#include <botan/dl_group.h>
#include <botan/libstate.h>
#include <botan/numthry.h>
#include <memory>

namespace Botan {

namespace {

BigInt hash_seq(const std::string& hash_id,
                size_t pad_to,
                const BigInt& in1,
                const BigInt& in2)
   {
   std::unique_ptr<HashFunction> hash_fn(
      global_state().algorithm_factory().make_hash_function(hash_id));

   hash_fn->update(BigInt::encode_1363(in1, pad_to));
   hash_fn->update(BigInt::encode_1363(in2, pad_to));

   return BigInt::decode(hash_fn->final());
   }

BigInt hash_seq(const std::string& hash_id,
                size_t pad_to,
                const BigInt& in1,
                const BigInt& in2,
                const BigInt& in3)
   {
   std::unique_ptr<HashFunction> hash_fn(
      global_state().algorithm_factory().make_hash_function(hash_id));

   hash_fn->update(BigInt::encode_1363(in1, pad_to));
   hash_fn->update(BigInt::encode_1363(in2, pad_to));
   hash_fn->update(BigInt::encode_1363(in3, pad_to));

   return BigInt::decode(hash_fn->final());
   }

BigInt compute_x(const std::string& hash_id,
                 const std::string& identifier,
                 const std::string& password,
                 const MemoryRegion<byte>& salt)
   {
   std::unique_ptr<HashFunction> hash_fn(
      global_state().algorithm_factory().make_hash_function(hash_id));

   hash_fn->update(identifier);
   hash_fn->update(":");
   hash_fn->update(password);

   SecureVector<byte> inner_h = hash_fn->final();

   hash_fn->update(salt);
   hash_fn->update(inner_h);

   SecureVector<byte> outer_h = hash_fn->final();

   return BigInt::decode(outer_h);
   }

}

std::pair<BigInt, SymmetricKey>
SRP6_Client_Session:: step1(const std::string& identifier,
                            const std::string& password,
                            const std::string& group_id,
                            const std::string& hash_id,
                            const MemoryRegion<byte>& salt,
                            const BigInt& B,
                            RandomNumberGenerator& rng)
   {
   DL_Group group(group_id);
   const BigInt& g = group.get_g();
   const BigInt& p = group.get_p();

   const size_t p_bytes = group.get_p().bytes();

   if(B % p == 0)
      throw std::runtime_error("Invalid SRP parameter from server");

   BigInt k = hash_seq(hash_id, p_bytes, p, g);

   BigInt a(rng, p.bits() - 1);

   BigInt A = power_mod(g, a, p);

   BigInt u = hash_seq(hash_id, p_bytes, A, B);

   const BigInt x = compute_x(hash_id, identifier, password, salt);

   BigInt S = power_mod((B - (k * power_mod(g, x, p))) % p, (a + (u * x)), p);

   SymmetricKey Sk(BigInt::encode_1363(S, p_bytes));

<<<<<<< HEAD
   return std::make_pair(A, Sk);
=======
   return std::make_pair(A, M1);
   }

SymmetricKey SRP6_Client_Session::step2(const BigInt& M2)
   {
   BigInt M2x = hash_seq(hash_id, p_bytes, A, M1, S);

   if(M2 != M2x)
      throw std::runtime_error("Bad verification value from server");

   return SymmetricKey(BigInt::encode_1363(S, p_bytes));
>>>>>>> e943fc67
   }

BigInt SRP6_Client_Session::generate_verifier(const std::string& identifier,
                                              const std::string& password,
                                              const MemoryRegion<byte>& salt,
                                              const std::string& group_id,
                                              const std::string& hash_id)
   {
   const BigInt x = compute_x(hash_id, identifier, password, salt);

   DL_Group group(group_id);
   return power_mod(group.get_g(), x, group.get_p());
   }

BigInt SRP6_Server_Session::step1(const BigInt& v,
                                  const std::string& group_id,
                                  const std::string& hash_id,
                                  RandomNumberGenerator& rng)
   {
   DL_Group group(group_id);
   const BigInt& g = group.get_g();
   const BigInt& p = group.get_p();

   p_bytes = p.bytes();

   BigInt k = hash_seq(hash_id, p_bytes, p, g);

   BigInt b(rng, p.bits() - 1);

   B = (v*k + power_mod(g, b, p)) % p;

   this->v = v;
   this->b = b;
   this->p = p;
   this->hash_id = hash_id;

   return B;
   }

SymmetricKey SRP6_Server_Session::step2(const BigInt& A)
   {
   if(A % p == 0)
      throw std::runtime_error("Invalid SRP parameter from client");

   BigInt u = hash_seq(hash_id, p_bytes, A, B);

   BigInt S = power_mod(A * power_mod(v, u, p), b, p);

<<<<<<< HEAD
   return BigInt::encode_1363(S, p_bytes);
=======
   BigInt M1x = hash_seq(hash_id, p_bytes, A, B, S);

   if(M1 != M1x)
      throw std::runtime_error("Bad verification value from client");

   BigInt M2 = hash_seq(hash_id, p_bytes, A, M1, S);

   SymmetricKey Sk = BigInt::encode_1363(S, p_bytes);

   return std::make_pair(Sk, M2);
>>>>>>> e943fc67
   }

}<|MERGE_RESOLUTION|>--- conflicted
+++ resolved
@@ -101,21 +101,7 @@
 
    SymmetricKey Sk(BigInt::encode_1363(S, p_bytes));
 
-<<<<<<< HEAD
    return std::make_pair(A, Sk);
-=======
-   return std::make_pair(A, M1);
-   }
-
-SymmetricKey SRP6_Client_Session::step2(const BigInt& M2)
-   {
-   BigInt M2x = hash_seq(hash_id, p_bytes, A, M1, S);
-
-   if(M2 != M2x)
-      throw std::runtime_error("Bad verification value from server");
-
-   return SymmetricKey(BigInt::encode_1363(S, p_bytes));
->>>>>>> e943fc67
    }
 
 BigInt SRP6_Client_Session::generate_verifier(const std::string& identifier,
@@ -164,20 +150,7 @@
 
    BigInt S = power_mod(A * power_mod(v, u, p), b, p);
 
-<<<<<<< HEAD
    return BigInt::encode_1363(S, p_bytes);
-=======
-   BigInt M1x = hash_seq(hash_id, p_bytes, A, B, S);
-
-   if(M1 != M1x)
-      throw std::runtime_error("Bad verification value from client");
-
-   BigInt M2 = hash_seq(hash_id, p_bytes, A, M1, S);
-
-   SymmetricKey Sk = BigInt::encode_1363(S, p_bytes);
-
-   return std::make_pair(Sk, M2);
->>>>>>> e943fc67
    }
 
 }