/*
* Exceptions
* (C) 1999-2009 Jack Lloyd
*
* Distributed under the terms of the Botan license
*/

#ifndef BOTAN_EXCEPTION_H__
#define BOTAN_EXCEPTION_H__

#include <botan/types.h>
#include <botan/parsing.h>
#include <exception>
#include <stdexcept>
#include <string>

namespace Botan {

typedef std::runtime_error Exception;
typedef std::invalid_argument Invalid_Argument;

/**
* Invalid_State Exception
*/
struct BOTAN_DLL Invalid_State : public Exception
   {
   Invalid_State(const std::string& err) :
      Exception(err)
      {}
   };

/**
* Lookup_Error Exception
*/
struct BOTAN_DLL Lookup_Error : public Exception
   {
   Lookup_Error(const std::string& err) :
      Exception(err)
      {}
   };

/**
* Internal_Error Exception
*/
struct BOTAN_DLL Internal_Error : public Exception
   {
   Internal_Error(const std::string& err) :
      Exception("Internal error: " + err)
      {}
   };

/**
* Invalid_Key_Length Exception
*/
struct BOTAN_DLL Invalid_Key_Length : public Invalid_Argument
   {
   Invalid_Key_Length(const std::string& name, size_t length) :
      Invalid_Argument(name + " cannot accept a key of length " +
                       std::to_string(length))
      {}
   };

/**
* Invalid_Block_Size Exception
*/
struct BOTAN_DLL Invalid_Block_Size : public Invalid_Argument
   {
   Invalid_Block_Size(const std::string& mode,
                      const std::string& pad) :
      Invalid_Argument("Padding method " + pad +
                       " cannot be used with " + mode)
      {}
   };

/**
* Invalid_IV_Length Exception
*/
struct BOTAN_DLL Invalid_IV_Length : public Invalid_Argument
   {
<<<<<<< HEAD
   Invalid_IV_Length(const std::string& mode, size_t bad_len) :
      Invalid_Argument("IV length " + to_string(bad_len) +
=======
   Invalid_IV_Length(const std::string& mode, u32bit bad_len) :
      Invalid_Argument("IV length " + std::to_string(bad_len) +
>>>>>>> 5913bf42
                       " is invalid for " + mode)
      {}
   };

/**
* PRNG_Unseeded Exception
*/
struct BOTAN_DLL PRNG_Unseeded : public Invalid_State
   {
   PRNG_Unseeded(const std::string& algo) :
      Invalid_State("PRNG not seeded: " + algo)
      {}
   };

/**
* Policy_Violation Exception
*/
struct BOTAN_DLL Policy_Violation : public Invalid_State
   {
   Policy_Violation(const std::string& err) :
      Invalid_State("Policy violation: " + err)
      {}
   };

/**
* Algorithm_Not_Found Exception
*/
struct BOTAN_DLL Algorithm_Not_Found : public Lookup_Error
   {
   Algorithm_Not_Found(const std::string& name) :
      Lookup_Error("Could not find any algorithm named \"" + name + "\"")
      {}
   };

/**
* Invalid_Algorithm_Name Exception
*/
struct BOTAN_DLL Invalid_Algorithm_Name : public Invalid_Argument
   {
   Invalid_Algorithm_Name(const std::string& name):
      Invalid_Argument("Invalid algorithm name: " + name)
      {}
   };

/**
* Encoding_Error Exception
*/
struct BOTAN_DLL Encoding_Error : public Invalid_Argument
   {
   Encoding_Error(const std::string& name) :
      Invalid_Argument("Encoding error: " + name) {}
   };

/**
* Decoding_Error Exception
*/
struct BOTAN_DLL Decoding_Error : public Invalid_Argument
   {
   Decoding_Error(const std::string& name) :
      Invalid_Argument("Decoding error: " + name) {}
   };

/**
* Integrity_Failure Exception
*/
struct BOTAN_DLL Integrity_Failure : public Exception
   {
   Integrity_Failure(const std::string& what) :
      Exception("Integrity failure: " + what) {}
   };

/**
* Invalid_OID Exception
*/
struct BOTAN_DLL Invalid_OID : public Decoding_Error
   {
   Invalid_OID(const std::string& oid) :
      Decoding_Error("Invalid ASN.1 OID: " + oid) {}
   };

/**
* Stream_IO_Error Exception
*/
struct BOTAN_DLL Stream_IO_Error : public Exception
   {
   Stream_IO_Error(const std::string& err) :
      Exception("I/O error: " + err)
      {}
   };

/**
* Self Test Failure Exception
*/
struct BOTAN_DLL Self_Test_Failure : public Internal_Error
   {
   Self_Test_Failure(const std::string& err) :
      Internal_Error("Self test failed: " + err)
      {}
   };

/**
* Memory Allocation Exception
*/
struct BOTAN_DLL Memory_Exhaustion : public std::bad_alloc
   {
   const char* what() const throw()
      { return "Ran out of memory, allocation failed"; }
   };

}

#endif<|MERGE_RESOLUTION|>--- conflicted
+++ resolved
@@ -77,13 +77,8 @@
 */
 struct BOTAN_DLL Invalid_IV_Length : public Invalid_Argument
    {
-<<<<<<< HEAD
    Invalid_IV_Length(const std::string& mode, size_t bad_len) :
-      Invalid_Argument("IV length " + to_string(bad_len) +
-=======
-   Invalid_IV_Length(const std::string& mode, u32bit bad_len) :
       Invalid_Argument("IV length " + std::to_string(bad_len) +
->>>>>>> 5913bf42
                        " is invalid for " + mode)
       {}
    };
